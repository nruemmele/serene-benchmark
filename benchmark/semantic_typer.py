"""
Copyright (C) 2016 Data61 CSIRO
Licensed under http://www.apache.org/licenses/LICENSE-2.0 <see LICENSE file>

Abstract model for semantic labelling/typing.
Evaluation will be based on this abstract model.
"""
import logging
import os

from serene.core import SchemaMatcher
from serene.exceptions import InternalError
from serene.utils import construct_labelData
from karmaDSL import KarmaSession
import time
import pandas as pd
import numpy as np

import sklearn.metrics

from neural_nets import Column, NN_Column_Labeler, hp, hp_mlp, hp_cnn

domains = ["soccer", "dbpedia", "museum", "weather"]
benchmark = {
    "soccer": ['bundesliga-2015-2016-rosters.csv', 'world_cup_2010_squads.csv',
               'fifa-soccer-12-ultimate-team-data-player-database.csv', 'world_cup_2014_squads.csv',
               'all_world_cup_players.csv', 'mls_players_2015.csv', 'world_cup_squads.csv',
               'players.csv', '2014 WC french.csv', 'uefa_players.csv', 'world_cup_player_ages.csv',
               'WM 2014 Alle Spieler - players fifa.csv'],
    "dbpedia": ['s5.txt', 's2.txt', 's6.txt',
                's3.txt', 's4.txt', 's9.txt',
                's8.txt', 's7.txt', 's10.txt', 's1.txt'],
    "museum": ['s02-dma.csv', 's26-s-san-francisco-moma.json', 's27-s-the-huntington.json',
               's16-s-hammer.xml', 's20-s-lacma.xml', 's15-s-detroit-institute-of-art.json',
               's28-wildlife-art.csv', 's04-ima-artworks.xml', 's25-s-oakland-museum-paintings.json',
               's29-gilcrease.csv', 's05-met.json', 's13-s-art-institute-of-chicago.xml',
               's14-s-california-african-american.json', 's07-s-13.json', 's21-s-met.json',
               's12-s-19-artworks.json', 's08-s-17-edited.xml', 's19-s-indianapolis-artworks.xml',
               's11-s-19-artists.json', 's22-s-moca.xml', 's17-s-houston-museum-of-fine-arts.json',
               's18-s-indianapolis-artists.xml', 's23-s-national-portrait-gallery.json',
               's03-ima-artists.xml', 's24-s-norton-simon.json', 's06-npg.json',
               's09-s-18-artists.json', 's01-cb.csv'],
    "weather": ['w1.txt', 'w3.txt', 'w2.txt', 'w4.txt']
}


class SemanticTyper(object):
    """
    Fixed for 4 domains for now
    """
    data_dir = os.path.join("data", "write_csv_datasets_True")
    label_dir = os.path.join("data", "write_columnmap_True")

    allowed_sources = []
    for sources in benchmark.values():
        # only these sources can be used for training or testing by different classifiers of SemanticTyper
        allowed_sources += sources

    metrics = ['categorical_accuracy', 'fmeasure', 'MRR']  # list of performance metrics to compare column labelers with
    metrics_average = 'micro'  # 'macro', 'micro', or 'weighted'

    def __init__(self, model_type, description="", debug_csv=None):
        self.model_type = model_type
        self.description = description
        self.debug_csv = debug_csv

    def reset(self):
        pass

    def define_training_data(self, train_sources, train_labels):
        pass

    def train(self):
        pass

    def predict(self, source):
        pass

    def evaluate(self, predicted_df):
        """
        Evaluate the performance of the model.
        :param predicted_df: Dataframe which contains predictions and obligatory columns
            user_label
            label
            scores_*
        :return:
        """
        logging.info("Evaluating model: {}".format(self.model_type))
        y_true = predicted_df["user_label"].as_matrix()
        y_pred = predicted_df["label"].as_matrix()

        logging.debug("y_true: {}".format(y_true))
        logging.debug("y_pred: {}".format(y_pred))

        scores_cols = [col for col in predicted_df.columns if col.startswith("scores_")]
        logging.debug("scores_cols: {}".format(scores_cols))

        y_pred_scores = predicted_df[scores_cols].copy().fillna(value=0).as_matrix()
        logging.debug("predicted scores: {}".format(y_pred_scores))
        y_true_scores = []
        for lab in predicted_df["user_label"]:
            trues = [0 for _ in range(len(scores_cols))]
            if "scores_"+lab in scores_cols:
                trues[scores_cols.index("scores_"+lab)] = 1
            y_true_scores.append(trues)
        logging.debug("true scores: {}".format(y_true_scores))
        y_true_scores = np.array(y_true_scores)

        performance = {"model": self.model_type, "description": self.description}
        if 'categorical_accuracy' in self.metrics:
            logging.info("Calculating categorical accuracy for {}".format(self))
            performance['categorical_accuracy'] = sklearn.metrics.accuracy_score(y_true,
                                                                                 y_pred)  # np.mean(y_pred == y_true)
        if 'fmeasure' in self.metrics:
            logging.info("Calculating fmeasure for {}".format(self))
            if len(y_true) == 2:
                performance['fmeasure'] = sklearn.metrics.f1_score(y_true, y_pred,
                                                                   average=self.metrics_average,
                                                                   pos_label=y_true[0])
            else:
                performance['fmeasure'] = sklearn.metrics.f1_score(y_true, y_pred, average=self.metrics_average)
        if 'MRR' in self.metrics:
            logging.info("Calculating MRR for {}".format(self))
            performance['MRR'] = sklearn.metrics.label_ranking_average_precision_score(y_true_scores, y_pred_scores)
        logging.info("Calculated performance: {}".format(performance))
        print(performance)
        return pd.DataFrame(performance, index=[0])




    def __str__(self):
        return "<SemanticTyper: model_type={}, description={}>".format(self.model_type, self.description)


class DINTModel(SemanticTyper):
    """
    Wrapper for DINT schema matcher.
    """
    def __init__(self, schema_matcher, feature_config, resampling_strategy, description, debug_csv=None):
        """
        Initializes DINT model with the specified feature configuration and resampling strategy.
        The model gets created at schema_matcher server.
        :param schema_matcher: SchemaMatcherSession instance
        :param feature_config: Dictionary with feature configuration for DINT
        :param resampling_strategy: Resampling strategy
        :param description: Description
        """
        logging.info("Initializing DINT model.")
        if not(type(schema_matcher) is SchemaMatcher):
            logging.error("DINTModel init: SchemaMatcher instance required.")
            raise InternalError("DINTModel init", "SchemaMatcher instance required")

        super().__init__("DINTModel", description=description, debug_csv=debug_csv)

        self.server = schema_matcher
        self.feature_config = feature_config
        self.resampling_strategy = resampling_strategy
        self.classifier = None

    def reset(self):
        """
        Reset the model to the blank untrained state.
        We accomplish this by first deleting the existing model from the schema matcher server and then creating the
        fresh model at the server.
        :return:
        """
        logging.info("Resetting DINTModel.")
        if self.classifier:
            self.server.remove_model(self.classifier)
            for ds in self.server.datasets:
                self.server.remove_dataset(ds)
        # TODO: remove datasets?
        self.classifier = None

    def _construct_labelData(self, matcher_dataset, filepath, header_column="column_name", header_label="class"):
        """
        We want to construct a dictionary {column_id:class_label} for the dataset based on a .csv file.
        This method reads in .csv as a Pandas data frame, selects columns "column_name" and "class",
        drops NaN and coverts these two columns into dictionary.
        We obtain a lookup dictionary
        where the key is the column name and the value is the class label.
        Then by using column_map the method builds the required dictionary.

        Args:
            filepath: string where .csv file is located.
            header_column: header for the column with column names
            header_label: header for the column with labels

        Returns: dictionary

        """
        logging.debug("--> Labels in {}".format(filepath))
        label_data = {}  # we need this dictionary (column_id, class_label)
        try:
            frame = pd.read_csv(filepath, na_values=[""], dtype={header_column: 'str'})
            logging.debug("  --> headers {}".format(frame.columns))
            logging.debug("  --> dtypes {}".format(frame.dtypes))
            # dictionary (column_name, class_label)
            name_labels = frame[[header_column, header_label]].dropna().set_index(header_column)[header_label].to_dict()
            column_map = [(col.id, col.name) for col in matcher_dataset.columns]
            logging.debug("  --> column_map {}".format(column_map))
            for col_id, col_name in column_map:
                if col_name in name_labels:
                    label_data[int(col_id)] = name_labels[col_name]
        except Exception as e:
            raise InternalError("construct_labelData", e)

        return label_data

    def define_training_data(self, train_sources, train_labels=None):
        """

        :param train_sources: List of sources. For now it's hard coded for the allowed_sources.
        :param train_labels: List of files with labels, optional. If not present, the default labels will be used.
        :return:
        """
        logging.info("Defining training data for DINTModel.")
        label_dict = {}
        for idx, source in enumerate(train_sources):
            if source not in self.allowed_sources:
                logging.warning("Source '{}' not in allowed_sources. Skipping it.".format(source))
                continue
            # upload source to the schema matcher server
            matcher_dataset = self.server.create_dataset(file_path=os.path.join(self.data_dir, source+".csv"),
                                                         description="traindata",
                                                         type_map={})

            # construct dictionary of labels for the uploaded dataset
            try:
                label_dict.update(self._construct_labelData(matcher_dataset, train_labels[idx]))
            except:
                # in case train_labels are not provided, we take default labels from the benchmark
                label_dict.update(self._construct_labelData(matcher_dataset,
                                                      filepath=os.path.join(self.label_dir, source+".columnmap.txt"),
                                                      header_column="column_name",
                                                      header_label="semantic_type"))
            logging.debug("DINT model label_dict for source {} updated: {}".format(source, label_dict))

        # create model on the server with the labels specified
        logging.debug("Creating model on the DINT server with proper config.")
        classes = list(set(label_dict.values())) + ["unknown"]
        self.classifier = self.server.create_model(self.feature_config,
                                                   classes=classes,
                                                   description=self.description,
                                                   labels=label_dict,
                                                   resampling_strategy=self.resampling_strategy)
        return True

    def train(self):
        """
        Train DINTModel and return True.
        :return:
        """
        logging.info("Training DINTModel.")
        start = time.time()
        tr = self.classifier.train()
        return time.time() - start

    def predict(self, source):
        """
        Prediction with DINTModel for the source.
        :param source:
        :return: A pandas dataframe with obligatory columns: column_name, source_name, label, user_label, scores
        """
        # TODO: track run time
        logging.info("Predicting with DINTModel for source {}".format(source))
        if source not in self.allowed_sources:
            logging.warning("Source '{}' not in allowed_sources. Skipping it.".format(source))
            return None
        # upload source to the schema matcher server
        matcher_dataset = self.server.create_dataset(file_path=os.path.join(self.data_dir, source + ".csv"),
                                                     description="testdata",
                                                     type_map={})
        start = time.time()
        predict_df = self.classifier.predict(matcher_dataset).copy()
        predict_df["running_time"] = time.time() - start
        column_map = dict([(col.id, col.name) for col in matcher_dataset.columns])
        predict_df["column_name"] = predict_df["column_id"].apply(lambda x: column_map[x])
        predict_df["source_name"] = source
        predict_df["model"] = self.model_type
        predict_df["model_description"] = self.description
        label_dict = self._construct_labelData(matcher_dataset,
                                             filepath=os.path.join(self.label_dir, source + ".columnmap.txt"),
                                             header_column="column_name",
                                             header_label="semantic_type")
        predict_df["user_label"] = predict_df["column_id"].apply(
            lambda x: label_dict[x] if x in label_dict else 'unknown')
        return predict_df


class KarmaDSLModel(SemanticTyper):
    """
    Wrapper for Karma DSL semantic labeller.
    KarmaDSL server can hold only one model.
    """
    def __init__(self, karma_session, description, debug_csv=None):
        logging.info("Initializing KarmaDSL model.")
        if not (type(karma_session) is KarmaSession):
            logging.error("KarmaDSLModel init: KarmaSession instance required.")
            raise InternalError("KarmaDSLModel init", "KarmaSession instance required")

        super().__init__("KarmaDSL", description=description,debug_csv=debug_csv)
        self.karma_session = karma_session
        self.karma_session.reset_semantic_labeler() # we immediately reset their semantic labeller
        self.folder_names = None
        self.train_sizes = None

    def reset(self):
        self.karma_session.reset_semantic_labeler()
        self.folder_names = None
        self.train_sizes = None

    def define_training_data(self, train_sources, train_labels=None):
        """

        :param train_sources:
        :param train_labels: is not used here...
        :return:
        """
        # copy train_sources
        logging.info("Defining train data for KarmaDSL: {}".format(
            self.karma_session.post_folder("train_data", train_sources)))
        self.folder_names = ["train_data"]
        self.train_sizes = [len(train_sources)-1]  # TODO: check that it should be exactly this
        return True

    def train(self):
        # TODO: track run time
        start = time.time()
        if self.folder_names and self.train_sizes:
            logging.info("Training KarmaDSL...")
            self.karma_session.train_model(self.folder_names, self.train_sizes)
            return time.time() - start
        logging.error("KarmaDSL cannot be trained since training data is not specified.")
        raise InternalError("KarmaDSL train", "training data absent")

    def predict(self, source):
        """

        :param source:
        :return:
        """
        # TODO: track run time
        if source not in self.allowed_sources:
            logging.warning("Source '{}' not in allowed_sources. Skipping it.".format(source))
            return None
        resp = self.karma_session.post_folder("test_data", [source])
        logging.info("Posting source {} to karma dsl server: {}".format(source,resp))
        predicted = self.karma_session.predict_folder("test_data")
        logging.info("KarmaDSL prediction finished: {}".format(predicted["running_time"]))
        print("KarmaDSL prediction finished: {}".format(predicted["running_time"]))
        df = []
        for val in predicted["predictions"]:
            correct_lab = val["correct_label"] if val["correct_label"] is not None else 'unknown'
            row = {"column_name": val["column_name"],
                   "source_name": source,
                   "user_label": correct_lab,
                   "model": self.model_type,
                   "model_description": self.description
                   }
            max = 0
            label = "unknown"
            for sc in val["scores"]:
                row["scores_"+sc[1]] = sc[0]
                if sc[0] > max:
                    max = sc[0]
                    label = sc[1]
            row["label"] = label
            df.append(row)
        df = pd.DataFrame(df)
        df["running_time"] = predicted["running_time"]
        return df


class NNetModel(SemanticTyper):
    """
        Wrapper for semantic labeller powered by Neural Network models (NN_Column_Labeler class from nn_column_labeler).
        Originally the labeller can hold multiple classifier models (e.g., 'cnn@charseq', 'mlp@charfreq', etc.,)
        but here we assume 1 model per instance of NNetModel, for the purpose of benchmarking.

        If only one classifier type is given in the 'classifier_types' argument
        (as a list, e.g., classifier_types=['cnn@charseq']),
        this works for the following classifier types only:
        'cnn@charseq', 'mlp@charseq' (poor performance!), 'rf@charseq'; 'mlp@charfreq', 'rf@charfreq'
    """
    def _read(self, source, label_source=None):
        """
        Read columns from source, and return them as a list of Column objects
        (as defined in neural_nets.museum_data_reader)
        """
        filename = os.path.join(self.data_dir, source+".csv")
        if label_source is None:
            label_filename = os.path.join(self.label_dir, source + ".columnmap.txt")
        else:
            label_filename = os.path.join(self.label_dir, label_source)
        logging.debug("Reading source for NNet: {}".format(filename))
        df = pd.read_csv(filename, dtype=str)  # read the data source as a DataFrame
        # labels = pd.read_csv(label_filename)   # read the semantic labels of columns in df

        labels_frame = pd.read_csv(label_filename, na_values=[""], dtype={'column_name': 'str'})
        # dictionary (column_name, class_label)
        labels = labels_frame[['column_name', 'semantic_type']].dropna().set_index(
            'column_name')['semantic_type'].to_dict()
        logging.debug("Labels read for NNet.")

        source_cols = []
        for c in df.columns:
            # label = str(labels.get_value(labels[labels['column_name'] == c].index[0], 'semantic_type'))   # extract semantic label of column c
            if c in labels:
                label = labels[c]
            else:
                label = 'unknown'
            col = Column(filename=filename, colname=c, title=label, lines=list(df[c]))
            source_cols.append(col)

        return source_cols


<<<<<<< HEAD
    def __init__(self, classifier_types, description, add_headers=False, p_header=0.):
=======
    def __init__(self, classifier_types, description, add_headers=False, p_header=0, debug_csv=None):
>>>>>>> 7761cbb7
        classifier_type = classifier_types[0]
        logging.info("Initializing NNetModel with {} classifier...".format(classifier_type))
        super().__init__("NNetModel", description=description, debug_csv=debug_csv)
        self.classifier_type = classifier_type
        self.add_headers = add_headers
        self.p_header = p_header
        self.labeler = None
        self.train_cols = None   # placeholder for a list of training cols (Column objects)

    def reset(self):
        """ Reset the NNetModel """
        logging.info("Resetting NNetModel...")
        self.train_cols = None
        self.labeler = None

    def define_training_data(self, train_sources, train_labels=None):
        """ Extract training columns from train_sources, and assign semantic labels to them
         The result should be self.train_cols - a list of Column objects (defined in museum_data_reader) to pass to labeler in self.train()"""
        logging.info("Defining training data for NNetModel...")
        self.train_cols = []
        if train_labels is None:
            for source in train_sources:
                self.train_cols += self._read(source)
        else:
            for source, label in zip(train_sources, train_labels):
                self.train_cols += self._read(source, label)

        logging.info("NNetModel: Training data contains {} columns from {} sources".format(len(self.train_cols), len(train_sources)))

    def train(self):
        """ Create an instance of NN_Column_Labeler, perform bagging, feature preparation, and training of the underlying classifier(s) """
        logging.info("NNetModel training starts...")
        start = time.time()
        self.labeler = NN_Column_Labeler([self.classifier_type], self.train_cols, split_by=hp['split_by'], test_frac=0, add_headers=self.add_headers, p_header=self.p_header)   # test_frac = 0 means no further splitting into train and test sets, i.e., use train_cols as all_cols
        # TODO: rewrite NN_Column_Labeler to be initialized with train_cols only, instead of all_cols followed by internal splitting of all_cols into train, valid, ant test sets of columns

        # Train self.labeler:
        self.labeler.train(evaluate_after_training=False)

        return time.time() - start

    def predict(self, source):
        """ Predict labels for all columns in source """
        if source not in self.allowed_sources:
            logging.warning("Source '{}' not in allowed_sources. Skipping it.".format(source))
            return None
        # First, we need to extract query Column objects from source:
        query_cols = self._read(source)
        logging.info("NNetModel: Predicting for {} columns from {} sources".format(len(query_cols), len(source)))

        true_labels = [c.title for c in query_cols]
        logging.debug("NNetModel predict: True labels set.")

        # Then, pass these query cols to self.labeler.predict as
        start = time.time()
        y_pred_proba = self.labeler.predict_proba(query_cols)
        logging.debug("NNetModel predict: Class probabilities calculated.")

        # predictions = []
        predictions_proba = [y_proba[self.classifier_type] for y_proba in y_pred_proba]

        time_elapsed = time.time() - start
        # Finally, convert predictions to the pd dataframe in the required format:
        logging.info("NNetModel predict: Converting to dataframe...")
        predictions_proba_dict = []
        for i, c in enumerate(query_cols):
            row = {"column_name": c.colname,
                   "source_name": source,
                    "user_label": c.title,
                    "model": self.model_type,
                    "model_description": self.description
                    }
            preds = predictions_proba[i]   # numpy array of probabilities for the i-th column
            max = 0
            label = "unknown"
            for j, score in enumerate(preds):
                class_name = self.labeler.inverted_lookup[j]
                logging.debug("     NNetModel predict: class_name found {}".format(class_name))
                row["scores_"+str(class_name)] = score
                if score > max:
                    max = score
                    label = class_name
            row["label"] = label
            row["confidence"] = max
            row["running_time"] = time_elapsed
            predictions_proba_dict.append(row)
        logging.info("NNetModel predict: success.")
        # Return the predictions df:
        return pd.DataFrame(predictions_proba_dict)


if __name__ == "__main__":

    # setting up the logging
    log_file = 'benchmark.log'
    logging.basicConfig(filename=os.path.join('data', log_file),
                        level=logging.DEBUG, filemode='w+',
                        format='%(asctime)s %(message)s', datefmt='%m/%d/%Y %I:%M:%S %p')

    # train/test
    train_sources = benchmark["soccer"][:-1]
    test_source = [benchmark["soccer"][-1]]
    print("# sources in train: %d" % len(train_sources))
    print("# sources in test: %d" % len(test_source))
    print("test source: ", test_source)

    # #******* setting up DINTModel
    # dm = SchemaMatcher(host="localhost", port=8080)
    # # dictionary with features
    # feature_config = {"activeFeatures": ["num-unique-vals", "prop-unique-vals", "prop-missing-vals"],
    #             "activeFeatureGroups": ["stats-of-text-length", "prop-instances-per-class-in-knearestneighbours"],
    #             "featureExtractorParams": [
    #                 {"name": "prop-instances-per-class-in-knearestneighbours", "num-neighbours": 5}]
    #             }
    # # resampling strategy
    # resampling_strategy = "ResampleToMean"
    # dint_model = DINTModel(dm, feature_config, resampling_strategy, "DINTModel with ResampleToMean")
    #
    # print("Define training data DINT %r" % dint_model.define_training_data(train_sources))
    # print("Train dint %r" % dint_model.train())
    # predicted_df = dint_model.predict(test_source[0])
    # print(predicted_df)
    # print(dint_model.evaluate(predicted_df))
    #
    # # ******** setting up KarmaDSL model
    # dsl = KarmaSession(host="localhost", port=8000)
    # dsl_model = KarmaDSLModel(dsl, "default KarmaDSL model")
    #
    # print("Define training data KarmaDSL %r" % dsl_model.define_training_data(train_sources))
    # print("Train dsl %r" % dsl_model.train())
    # predicted_df = dsl_model.predict(test_source[0])
    # print(predicted_df)
    # print(dsl_model.evaluate(predicted_df))


    #******* setting up NNetModel:
<<<<<<< HEAD

    classifier_type = 'rf@charfreq'
    model_description = classifier_type + ' model'
    add_headers = True
    p_step = 0.05
    p_header_list = np.arange(0., 1. + p_step, p_step)  # range from 0. to 1. with p_step
    # p_header_list = [0.]
    n_runs = 100
    results_dir = '/Users/tys017/Projects/Data_integration/code/serene-benchmark/benchmark/experiments/'
    results_file = 'adding_headers_to_samples ' + '(' + model_description + ', ' + str(n_runs) + ' runs per p_header value)'
    fname_progress = results_dir + results_file + ' [IN PROGRESS].xlsx'
    logging.info("Experiment on probabilistic inclusion of column headers to column samples")
    logging.info("Results are saved to file {}".format(fname_progress))

    results = pd.DataFrame(columns=['runs','add_header','p_header','accuracy_mean','accuracy_std','fmeasure_mean','fmeasure_std','MRR_mean','MRR_std'])
    for p_header in p_header_list:
        for run in range(n_runs):
            logging.info("p_header={}, run {} of {}...".format(p_header,run+1,n_runs))
            nnet_model = NNetModel([classifier_type], model_description, add_headers=add_headers, p_header=p_header)
            nnet_model.define_training_data(train_sources)
            # Train the nnet_model:
            nnet_model.train()

            predictions = nnet_model.predict(test_source)

            if run==0:
                performance = nnet_model.evaluate(predictions)
            else:
                performance = performance.append(nnet_model.evaluate(predictions))

        performance_mean = (performance.mean(axis=0, numeric_only=True))
        performance_std = (performance.std(axis=0, numeric_only=True))
        print("\nPERFORMANCE:")
        print(performance)
        print("\nMEAN:")
        print(performance_mean)
        print("\nSTD:")
        print(performance_std)

        results_row = [{'runs':n_runs,'add_header':add_headers,'p_header':p_header,'accuracy_mean':performance_mean['categorical_accuracy'],'accuracy_std':performance_std['categorical_accuracy'],
                        'fmeasure_mean':performance_mean['fmeasure'],'fmeasure_std':performance_std['fmeasure'],'MRR_mean':performance_mean['MRR'],'MRR_std':performance_std['MRR']}]
        results = results.append(results_row, ignore_index=True)

        writer = pd.ExcelWriter(fname_progress)
        results.to_excel(excel_writer=writer, index=False)   # save the progress so far
        writer.save()

    fname_final = results_dir + results_file + ' ['+time.strftime("%d-%m-%Y")+'].xlsx'
    os.rename(fname_progress, fname_final)
    logging.info("Results are saved to file {}".format(fname_final))

    print("\n\nEXPERIMENT RESULTS:")
    print(results)

=======
    nnet_model = NNetModel(['cnn@charseq'],'cnn@charseq model', add_headers=True, p_header=0)
    # nnet_model = NNetModel(['rf@charfreq'], 'rf@charfreq model', add_headers=False)
    nnet_model.define_training_data(train_sources)
    # Train the nnet_model:
    nnet_model.train()

    predictions = nnet_model.predict(test_source[0])
    # print("PREDICTiONS:", predictions)
    # print('True labels:')
    # print(predictions['user_label'])
    # print('Predicted labels:')
    # print(predictions['label'])
    # print('Accuracy:',sklearn.metrics.accuracy_score(predictions['user_label'],predictions['label']))


    print("evaluate: ", nnet_model.evaluate(predictions))
>>>>>>> 7761cbb7
<|MERGE_RESOLUTION|>--- conflicted
+++ resolved
@@ -57,7 +57,7 @@
         allowed_sources += sources
 
     metrics = ['categorical_accuracy', 'fmeasure', 'MRR']  # list of performance metrics to compare column labelers with
-    metrics_average = 'micro'  # 'macro', 'micro', or 'weighted'
+    metrics_average = 'macro'  # 'macro', 'micro', or 'weighted'
 
     def __init__(self, model_type, description="", debug_csv=None):
         self.model_type = model_type
@@ -417,11 +417,7 @@
         return source_cols
 
 
-<<<<<<< HEAD
-    def __init__(self, classifier_types, description, add_headers=False, p_header=0.):
-=======
     def __init__(self, classifier_types, description, add_headers=False, p_header=0, debug_csv=None):
->>>>>>> 7761cbb7
         classifier_type = classifier_types[0]
         logging.info("Initializing NNetModel with {} classifier...".format(classifier_type))
         super().__init__("NNetModel", description=description, debug_csv=debug_csv)
@@ -558,7 +554,6 @@
 
 
     #******* setting up NNetModel:
-<<<<<<< HEAD
 
     classifier_type = 'rf@charfreq'
     model_description = classifier_type + ' model'
@@ -582,7 +577,7 @@
             # Train the nnet_model:
             nnet_model.train()
 
-            predictions = nnet_model.predict(test_source)
+            predictions = nnet_model.predict(test_source[0])
 
             if run==0:
                 performance = nnet_model.evaluate(predictions)
@@ -613,21 +608,3 @@
     print("\n\nEXPERIMENT RESULTS:")
     print(results)
 
-=======
-    nnet_model = NNetModel(['cnn@charseq'],'cnn@charseq model', add_headers=True, p_header=0)
-    # nnet_model = NNetModel(['rf@charfreq'], 'rf@charfreq model', add_headers=False)
-    nnet_model.define_training_data(train_sources)
-    # Train the nnet_model:
-    nnet_model.train()
-
-    predictions = nnet_model.predict(test_source[0])
-    # print("PREDICTiONS:", predictions)
-    # print('True labels:')
-    # print(predictions['user_label'])
-    # print('Predicted labels:')
-    # print(predictions['label'])
-    # print('Accuracy:',sklearn.metrics.accuracy_score(predictions['user_label'],predictions['label']))
-
-
-    print("evaluate: ", nnet_model.evaluate(predictions))
->>>>>>> 7761cbb7
