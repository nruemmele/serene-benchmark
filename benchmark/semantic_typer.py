"""
Copyright (C) 2016 Data61 CSIRO
Licensed under http://www.apache.org/licenses/LICENSE-2.0 <see LICENSE file>

Abstract model for semantic labelling/typing.
Evaluation will be based on this abstract model.
"""
import logging
import os

# from serene.core import SchemaMatcher
# from serene.exceptions import InternalError
# from serene.utils import construct_labelData
# from karmaDSL import KarmaSession
import time
import pandas as pd
import numpy as np

import sklearn.metrics

from neural_nets import Column, NN_Column_Labeler, hp, hp_mlp, hp_cnn

domains = ["soccer", "dbpedia", "museum", "weather"]
benchmark = {
    "soccer": ['bundesliga-2015-2016-rosters.csv', 'world_cup_2010_squads.csv',
               'fifa-soccer-12-ultimate-team-data-player-database.csv', 'world_cup_2014_squads.csv',
               'all_world_cup_players.csv', 'mls_players_2015.csv', 'world_cup_squads.csv',
               'players.csv', '2014 WC french.csv', 'uefa_players.csv', 'world_cup_player_ages.csv',
               'WM 2014 Alle Spieler - players fifa.csv'],
    "dbpedia": ['s5.txt', 's2.txt', 's6.txt',
                's3.txt', 's4.txt', 's9.txt',
                's8.txt', 's7.txt', 's10.txt', 's1.txt'],
    "museum": ['s02-dma.csv', 's26-s-san-francisco-moma.json', 's27-s-the-huntington.json',
               's16-s-hammer.xml', 's20-s-lacma.xml', 's15-s-detroit-institute-of-art.json',
               's28-wildlife-art.csv', 's04-ima-artworks.xml', 's25-s-oakland-museum-paintings.json',
               's29-gilcrease.csv', 's05-met.json', 's13-s-art-institute-of-chicago.xml',
               's14-s-california-african-american.json', 's07-s-13.json', 's21-s-met.json',
               's12-s-19-artworks.json', 's08-s-17-edited.xml', 's19-s-indianapolis-artworks.xml',
               's11-s-19-artists.json', 's22-s-moca.xml', 's17-s-houston-museum-of-fine-arts.json',
               's18-s-indianapolis-artists.xml', 's23-s-national-portrait-gallery.json',
               's03-ima-artists.xml', 's24-s-norton-simon.json', 's06-npg.json',
               's09-s-18-artists.json', 's01-cb.csv'],
    "weather": ['w1.txt', 'w3.txt', 'w2.txt', 'w4.txt']
}


class SemanticTyper(object):
    """
    Fixed for 4 domains for now
    """
    data_dir = os.path.join("data", "write_csv_datasets_True")
    label_dir = os.path.join("data", "write_columnmap_True")

    allowed_sources = []
    for sources in benchmark.values():
        # only these sources can be used for training or testing by different classifiers of SemanticTyper
        allowed_sources += sources

    metrics = ['categorical_accuracy', 'fmeasure', 'MRR']  # list of performance metrics to compare column labelers with
    metrics_average = 'micro'  # 'macro', 'micro', or 'weighted'

    def __init__(self, model_type, description="", debug_csv=None):
        self.model_type = model_type
        self.description = description
        self.debug_csv = debug_csv

    def reset(self):
        pass

    def define_training_data(self, train_sources, train_labels):
        pass

    def train(self):
        pass

    def predict(self, source):
        pass

    def evaluate(self, predicted_df):
        """
        Evaluate the performance of the model.
        :param predicted_df: Dataframe which contains predictions and obligatory columns
            user_label
            label
            scores_*
        :return:
        """
        logging.info("Evaluating model: {}".format(self.model_type))
        y_true = predicted_df["user_label"].as_matrix()
        y_pred = predicted_df["label"].as_matrix()

        logging.debug("y_true: {}".format(y_true))
        logging.debug("y_pred: {}".format(y_pred))

        scores_cols = [col for col in predicted_df.columns if col.startswith("scores_")]
        logging.debug("scores_cols: {}".format(scores_cols))

        y_pred_scores = predicted_df[scores_cols].copy().fillna(value=0).as_matrix()
        logging.debug("predicted scores: {}".format(y_pred_scores))
        y_true_scores = []
        for lab in predicted_df["user_label"]:
            trues = [0 for _ in range(len(scores_cols))]
            if "scores_"+lab in scores_cols:
                trues[scores_cols.index("scores_"+lab)] = 1
            y_true_scores.append(trues)
        logging.debug("true scores: {}".format(y_true_scores))
        y_true_scores = np.array(y_true_scores)

        performance = {"model": self.model_type, "description": self.description}
        if 'categorical_accuracy' in self.metrics:
            logging.info("Calculating categorical accuracy for {}".format(self))
            performance['categorical_accuracy'] = sklearn.metrics.accuracy_score(y_true,
                                                                                 y_pred)  # np.mean(y_pred == y_true)
        if 'fmeasure' in self.metrics:
            logging.info("Calculating fmeasure for {}".format(self))
            if len(y_true) == 2:
                performance['fmeasure'] = sklearn.metrics.f1_score(y_true, y_pred,
                                                                   average=self.metrics_average,
                                                                   pos_label=y_true[0])
            else:
                performance['fmeasure'] = sklearn.metrics.f1_score(y_true, y_pred, average=self.metrics_average)
        if 'MRR' in self.metrics:
            logging.info("Calculating MRR for {}".format(self))
            performance['MRR'] = sklearn.metrics.label_ranking_average_precision_score(y_true_scores, y_pred_scores)
        logging.info("Calculated performance: {}".format(performance))
        print(performance)
        return pd.DataFrame(performance, index=[0])




    def __str__(self):
        return "<SemanticTyper: model_type={}, description={}>".format(self.model_type, self.description)


<<<<<<< HEAD
# class DINTModel(SemanticTyper):
#     """
#     Wrapper for DINT schema matcher.
#     """
#     def __init__(self, schema_matcher, feature_config, resampling_strategy, description):
#         """
#         Initializes DINT model with the specified feature configuration and resampling strategy.
#         The model gets created at schema_matcher server.
#         :param schema_matcher: SchemaMatcherSession instance
#         :param feature_config: Dictionary with feature configuration for DINT
#         :param resampling_strategy: Resampling strategy
#         :param description: Description
#         """
#         logging.info("Initializing DINT model.")
#         if not(type(schema_matcher) is SchemaMatcher):
#             logging.error("DINTModel init: SchemaMatcher instance required.")
#             raise InternalError("DINTModel init", "SchemaMatcher instance required")
#
#         super().__init__("DINTModel", description=description)
#
#         self.server = schema_matcher
#         self.feature_config = feature_config
#         self.resampling_strategy = resampling_strategy
#         self.classifier = None
#
#     def reset(self):
#         """
#         Reset the model to the blank untrained state.
#         We accomplish this by first deleting the existing model from the schema matcher server and then creating the
#         fresh model at the server.
#         :return:
#         """
#         logging.info("Resetting DINTModel.")
#         if self.classifier:
#             self.server.remove_model(self.classifier)
#             # for ds in self.server.datasets:
#             #     self.server.remove_dataset(ds)
#         # TODO: remove datasets?
#         self.classifier = None
#
#     def _construct_labelData(self, matcher_dataset, filepath, header_column="column_name", header_label="class"):
#         """
#         We want to construct a dictionary {column_id:class_label} for the dataset based on a .csv file.
#         This method reads in .csv as a Pandas data frame, selects columns "column_name" and "class",
#         drops NaN and coverts these two columns into dictionary.
#         We obtain a lookup dictionary
#         where the key is the column name and the value is the class label.
#         Then by using column_map the method builds the required dictionary.
#
#         Args:
#             filepath: string where .csv file is located.
#             header_column: header for the column with column names
#             header_label: header for the column with labels
#
#         Returns: dictionary
#
#         """
#         logging.debug("--> Labels in {}".format(filepath))
#         label_data = {}  # we need this dictionary (column_id, class_label)
#         try:
#             frame = pd.read_csv(filepath, na_values=[""], dtype={header_column: 'str'})
#             logging.debug("  --> headers {}".format(frame.columns))
#             logging.debug("  --> dtypes {}".format(frame.dtypes))
#             # dictionary (column_name, class_label)
#             name_labels = frame[[header_column, header_label]].dropna().set_index(header_column)[header_label].to_dict()
#             column_map = [(col.id, col.name) for col in matcher_dataset.columns]
#             logging.debug("  --> column_map {}".format(column_map))
#             for col_id, col_name in column_map:
#                 if col_name in name_labels:
#                     label_data[int(col_id)] = name_labels[col_name]
#         except Exception as e:
#             raise InternalError("construct_labelData", e)
#
#         return label_data
#
#     def define_training_data(self, train_sources, train_labels=None):
#         """
#
#         :param train_sources: List of sources. For now it's hard coded for the allowed_sources.
#         :param train_labels: List of files with labels, optional. If not present, the default labels will be used.
#         :return:
#         """
#         logging.info("Defining training data for DINTModel.")
#         label_dict = {}
#         for idx, source in enumerate(train_sources):
#             if source not in self.allowed_sources:
#                 logging.warning("Source '{}' not in allowed_sources. Skipping it.".format(source))
#                 continue
#             # upload source to the schema matcher server
#             try:
#                 matcher_dataset = self.server.create_dataset(file_path=os.path.join("data", "sources", source+".csv"),
#                                                              description="traindata",
#                                                              type_map={})
#             except:
#                 logging.warning("Ugly fix for tiny dataset upload...")
#                 # FIXME: InMemoryFileUpload fails!!!
#                 # ugly fix for this problem: we add empty rows to the file
#                 filepath = os.path.join("data", "sources", source+".csv")
#                 with open(filepath) as f:
#                     headers = f.readline()
#                     num = len(headers.split(","))
#                 empty_line = ','.join(["" for _ in range(num)])
#                 empty_lines = '\n'.join([empty_line for _ in range(10000)])
#                 with open(filepath, 'a') as f:
#                     f.write(empty_lines)
#                 matcher_dataset = self.server.create_dataset(file_path=os.path.join("data", "sources", source + ".csv"),
#                                                              description="traindata",
#                                                              type_map={})
#
#             # construct dictionary of labels for the uploaded dataset
#             try:
#                 label_dict.update(self._construct_labelData(matcher_dataset, train_labels[idx]))
#             except:
#                 # in case train_labels are not provided, we take default labels from the benchmark
#                 label_dict.update(self._construct_labelData(matcher_dataset,
#                                                       filepath=os.path.join("data", "labels", source+".columnmap.txt"),
#                                                       header_column="column_name",
#                                                       header_label="semantic_type"))
#             logging.debug("DINT model label_dict for source {} updated: {}".format(source, label_dict))
#
#         # create model on the server with the labels specified
#         logging.debug("Creating model on the DINT server with proper config.")
#         classes = list(set(label_dict.values())) + ["unknown"]
#         self.classifier = self.server.create_model(self.feature_config,
#                                                    classes=classes,
#                                                    description=self.description,
#                                                    labels=label_dict,
#                                                    resampling_strategy=self.resampling_strategy)
#         return True
#
#     def train(self):
#         """
#         Train DINTModel and return True.
#         :return:
#         """
#         logging.info("Training DINTModel.")
#         start = time.time()
#         tr = self.classifier.train()
#         return  time.time() - start
#
#     def predict(self, source):
#         """
#         Prediction with DINTModel for the source.
#         :param source:
#         :return: A pandas dataframe with obligatory columns: column_name, source_name, label, user_label, scores
#         """
#         # TODO: track run time
#         logging.info("Predicting with DINTModel for source {}".format(source))
#         if source not in self.allowed_sources:
#             logging.warning("Source '{}' not in allowed_sources. Skipping it.".format(source))
#             return None
#         # upload source to the schema matcher server
#         matcher_dataset = self.server.create_dataset(file_path=os.path.join("data", "sources", source + ".csv"),
#                                                      description="testdata",
#                                                      type_map={})
#         start = time.time()
#         predict_df = self.classifier.predict(matcher_dataset).copy()
#         predict_df["running_time"] = time.time() - start
#         column_map = dict([(col.id, col.name) for col in matcher_dataset.columns])
#         predict_df["column_name"] = predict_df["column_id"].apply(lambda x: column_map[x])
#         predict_df["source_name"] = source
#         predict_df["model"] = self.model_type
#         predict_df["model_description"] = self.description
#         label_dict = self._construct_labelData(matcher_dataset,
#                                              filepath=os.path.join("data", "labels", source + ".columnmap.txt"),
#                                              header_column="column_name",
#                                              header_label="semantic_type")
#         predict_df["user_label"] = predict_df["column_id"].apply(
#             lambda x: label_dict[x] if x in label_dict else 'unknown')
#         return predict_df


# class KarmaDSLModel(SemanticTyper):
#     """
#     Wrapper for Karma DSL semantic labeller.
#     KarmaDSL server can hold only one model.
#     """
#     def __init__(self, karma_session, description):
#         logging.info("Initializing KarmaDSL model.")
#         if not (type(karma_session) is KarmaSession):
#             logging.error("KarmaDSLModel init: KarmaSession instance required.")
#             raise InternalError("KarmaDSLModel init", "KarmaSession instance required")
#
#         super().__init__("KarmaDSL", description=description)
#         self.karma_session = karma_session
#         self.karma_session.reset_semantic_labeler() # we immediately reset their semantic labeller
#         self.folder_names = None
#         self.train_sizes = None
#
#     def reset(self):
#         self.karma_session.reset_semantic_labeler()
#         self.folder_names = None
#         self.train_sizes = None
#
#     def define_training_data(self, train_sources, train_labels=None):
#         """
#
#         :param train_sources:
#         :param train_labels: is not used here...
#         :return:
#         """
#         # copy train_sources
#         logging.info("Defining train data for KarmaDSL: {}".format(
#             self.karma_session.post_folder("train_data", train_sources)))
#         self.folder_names = ["train_data"]
#         self.train_sizes = [len(train_sources)-1]  # TODO: check that it should be exactly this
#         return True
#
#     def train(self):
#         # TODO: track run time
#         start = time.time()
#         if self.folder_names and self.train_sizes:
#             logging.info("Training KarmaDSL...")
#             self.karma_session.train_model(self.folder_names, self.train_sizes)
#             return time.time() - start
#         logging.error("KarmaDSL cannot be trained since training data is not specified.")
#         raise InternalError("KarmaDSL train", "training data absent")
#
#     def predict(self, source):
#         """
#
#         :param source:
#         :return:
#         """
#         # TODO: track run time
#         if source not in self.allowed_sources:
#             logging.warning("Source '{}' not in allowed_sources. Skipping it.".format(source))
#             return None
#         resp = self.karma_session.post_folder("test_data", [source])
#         logging.info("Posting source {} to karma dsl server: {}".format(source,resp))
#         predicted = self.karma_session.predict_folder("test_data")
#         logging.info("KarmaDSL prediction finished: {}".format(predicted["running_time"]))
#         print("KarmaDSL prediction finished: {}".format(predicted["running_time"]))
#         df = []
#         for val in predicted["predictions"]:
#             correct_lab = val["correct_label"] if val["correct_label"] else 'unknown'
#             row = {"column_name": val["column_name"],
#                    "source_name": source,
#                    "user_label": correct_lab,
#                    "model": self.model_type,
#                    "model_description": self.description
#                    }
#             max = 0
#             label = "unknown"
#             for sc in val["scores"]:
#                 row["scores_"+sc[1]] = sc[0]
#                 if sc[0] > max:
#                     max = sc[0]
#                     label = sc[1]
#             row["label"] = label
#             df.append(row)
#         df = pd.DataFrame(df)
#         df["running_time"] = predicted["running_time"]
#         return df

=======
class DINTModel(SemanticTyper):
    """
    Wrapper for DINT schema matcher.
    """
    def __init__(self, schema_matcher, feature_config, resampling_strategy, description, debug_csv=None):
        """
        Initializes DINT model with the specified feature configuration and resampling strategy.
        The model gets created at schema_matcher server.
        :param schema_matcher: SchemaMatcherSession instance
        :param feature_config: Dictionary with feature configuration for DINT
        :param resampling_strategy: Resampling strategy
        :param description: Description
        """
        logging.info("Initializing DINT model.")
        if not(type(schema_matcher) is SchemaMatcher):
            logging.error("DINTModel init: SchemaMatcher instance required.")
            raise InternalError("DINTModel init", "SchemaMatcher instance required")

        super().__init__("DINTModel", description=description, debug_csv=debug_csv)

        self.server = schema_matcher
        self.feature_config = feature_config
        self.resampling_strategy = resampling_strategy
        self.classifier = None

    def reset(self):
        """
        Reset the model to the blank untrained state.
        We accomplish this by first deleting the existing model from the schema matcher server and then creating the
        fresh model at the server.
        :return:
        """
        logging.info("Resetting DINTModel.")
        if self.classifier:
            self.server.remove_model(self.classifier)
            for ds in self.server.datasets:
                self.server.remove_dataset(ds)
        # TODO: remove datasets?
        self.classifier = None

    def _construct_labelData(self, matcher_dataset, filepath, header_column="column_name", header_label="class"):
        """
        We want to construct a dictionary {column_id:class_label} for the dataset based on a .csv file.
        This method reads in .csv as a Pandas data frame, selects columns "column_name" and "class",
        drops NaN and coverts these two columns into dictionary.
        We obtain a lookup dictionary
        where the key is the column name and the value is the class label.
        Then by using column_map the method builds the required dictionary.
>>>>>>> 3d81e362

class NNetModel(SemanticTyper):
    """
        Wrapper for semantic labeller powered by Neural Network models (NN_Column_Labeler class from nn_column_labeler).
        Originally the labeller can hold multiple classifier models (e.g., 'cnn@charseq', 'mlp@charfreq', etc.,)
        but here we assume 1 model per instance of NNetModel, for the purpose of benchmarking.

        If only one classifier type is given in the 'classifier_types' argument (as a list, e.g., classifier_types=['cnn@charseq']), this works for the following classifier types only:
        'cnn@charseq', 'mlp@charseq' (poor performance!), 'rf@charseq'; 'mlp@charfreq', 'rf@charfreq'
    """
    def _read(self, source, label_source=None):
        """ Read columns from source, and return them as a list of Column objects (as defined in neural_nets.museum_data_reader)"""
        filename = os.path.join("data", "sources", source+".csv")
        if label_source is None:
            label_filename = os.path.join("data", "labels", source + ".columnmap.txt")
        else:
            label_filename = os.path.join("data", "labels", label_source)
        df = pd.read_csv(filename, dtype=str)  # read the data source as a DataFrame
        # labels = pd.read_csv(label_filename)   # read the semantic labels of columns in df

        labels_frame = pd.read_csv(label_filename, na_values=[""], dtype={'column_name': 'str'})
        # dictionary (column_name, class_label)
        labels = labels_frame[['column_name', 'semantic_type']].dropna().set_index('column_name')['semantic_type'].to_dict()
        # logging.info("labels:{}".format(labels))

        source_cols = []
        for c in df.columns:
            # label = str(labels.get_value(labels[labels['column_name'] == c].index[0], 'semantic_type'))   # extract semantic label of column c
            if c in labels:
                label = labels[c]
            else:
                label = 'unknown'
            col = Column(filename=filename, colname=c, title=label, lines=list(df[c]))
            source_cols.append(col)

        return source_cols


    def __init__(self, classifier_types, description, add_headers=False, p_header=0):
        classifier_type = classifier_types[0]
        logging.info("Initializing NNetModel with {} classifier...".format(classifier_type))
        super().__init__("NNetModel", description=description)
        self.classifier_type = classifier_type
        self.add_headers = add_headers
        self.p_header = p_header
        self.labeler = None
        self.train_cols = None   # placeholder for a list of training cols (Column objects)

    def reset(self):
        """ Reset the NNetModel """
        logging.info("Resetting NNetModel...")
        self.train_cols = None
        self.labeler = None

    def define_training_data(self, train_sources, train_labels=None):
<<<<<<< HEAD
        """ Extract training columns from train_sources, and assign semantic labels to them
         The result should be self.train_cols - a list of Column objects (defined in museum_data_reader) to pass to labeler in self.train()"""
        logging.info("Defining training data for NNetModel...")
        self.train_cols = []
        if train_labels is None:
            for source in train_sources:
                self.train_cols += self._read(source)
        else:
            for source, label in zip(train_sources, train_labels):
                self.train_cols += self._read(source, label)

        logging.info("NNetModel: Training data contains {} columns from {} sources".format(len(self.train_cols), len(train_sources)))
=======
        """

        :param train_sources: List of sources. For now it's hard coded for the allowed_sources.
        :param train_labels: List of files with labels, optional. If not present, the default labels will be used.
        :return:
        """
        logging.info("Defining training data for DINTModel.")
        label_dict = {}
        for idx, source in enumerate(train_sources):
            if source not in self.allowed_sources:
                logging.warning("Source '{}' not in allowed_sources. Skipping it.".format(source))
                continue
            # upload source to the schema matcher server
            matcher_dataset = self.server.create_dataset(file_path=os.path.join(self.data_dir, source+".csv"),
                                                         description="traindata",
                                                         type_map={})

            # construct dictionary of labels for the uploaded dataset
            try:
                label_dict.update(self._construct_labelData(matcher_dataset, train_labels[idx]))
            except:
                # in case train_labels are not provided, we take default labels from the benchmark
                label_dict.update(self._construct_labelData(matcher_dataset,
                                                      filepath=os.path.join(self.label_dir, source+".columnmap.txt"),
                                                      header_column="column_name",
                                                      header_label="semantic_type"))
            logging.debug("DINT model label_dict for source {} updated: {}".format(source, label_dict))

        # create model on the server with the labels specified
        logging.debug("Creating model on the DINT server with proper config.")
        classes = list(set(label_dict.values())) + ["unknown"]
        self.classifier = self.server.create_model(self.feature_config,
                                                   classes=classes,
                                                   description=self.description,
                                                   labels=label_dict,
                                                   resampling_strategy=self.resampling_strategy)
        return True
>>>>>>> 3d81e362

    def train(self):
        """ Create an instance of NN_Column_Labeler, perform bagging, feature preparation, and training of the underlying classifier(s) """
        start = time.time()
<<<<<<< HEAD
        self.labeler = NN_Column_Labeler([self.classifier_type], self.train_cols, split_by=hp['split_by'], test_frac=0, add_headers=self.add_headers, p_header=self.p_header)   # test_frac = 0 means no further splitting into train and test sets, i.e., use train_cols as all_cols
        # TODO: rewrite NN_Column_Labeler to be initialized with train_cols only, instead of all_cols followed by internal splitting of all_cols into train, valid, ant test sets of columns

        # Train self.labeler:
        self.labeler.train(evaluate_after_training=True)
=======
        tr = self.classifier.train()
        return time.time() - start

    def predict(self, source):
        """
        Prediction with DINTModel for the source.
        :param source:
        :return: A pandas dataframe with obligatory columns: column_name, source_name, label, user_label, scores
        """
        # TODO: track run time
        logging.info("Predicting with DINTModel for source {}".format(source))
        if source not in self.allowed_sources:
            logging.warning("Source '{}' not in allowed_sources. Skipping it.".format(source))
            return None
        # upload source to the schema matcher server
        matcher_dataset = self.server.create_dataset(file_path=os.path.join(self.data_dir, source + ".csv"),
                                                     description="testdata",
                                                     type_map={})
        start = time.time()
        predict_df = self.classifier.predict(matcher_dataset).copy()
        predict_df["running_time"] = time.time() - start
        column_map = dict([(col.id, col.name) for col in matcher_dataset.columns])
        predict_df["column_name"] = predict_df["column_id"].apply(lambda x: column_map[x])
        predict_df["source_name"] = source
        predict_df["model"] = self.model_type
        predict_df["model_description"] = self.description
        label_dict = self._construct_labelData(matcher_dataset,
                                             filepath=os.path.join(self.label_dir, source + ".columnmap.txt"),
                                             header_column="column_name",
                                             header_label="semantic_type")
        predict_df["user_label"] = predict_df["column_id"].apply(
            lambda x: label_dict[x] if x in label_dict else 'unknown')
        return predict_df


class KarmaDSLModel(SemanticTyper):
    """
    Wrapper for Karma DSL semantic labeller.
    KarmaDSL server can hold only one model.
    """
    def __init__(self, karma_session, description, debug_csv=None):
        logging.info("Initializing KarmaDSL model.")
        if not (type(karma_session) is KarmaSession):
            logging.error("KarmaDSLModel init: KarmaSession instance required.")
            raise InternalError("KarmaDSLModel init", "KarmaSession instance required")

        super().__init__("KarmaDSL", description=description,debug_csv=debug_csv)
        self.karma_session = karma_session
        self.karma_session.reset_semantic_labeler() # we immediately reset their semantic labeller
        self.folder_names = None
        self.train_sizes = None
>>>>>>> 3d81e362

        return time.time() - start

    def predict(self, source):
        """ Predict labels for all columns in source """

        # First, we need to extract query Column objects from source:
        query_cols = []
        for s in source:
            query_cols += self._read(s)
        logging.info("NNetModel: Predicting for {} columns from {} sources".format(len(query_cols), len(source)))

        true_labels = []
        for c in query_cols:
            true_labels.append(c.title)

<<<<<<< HEAD
        # Then, pass these query cols to self.labeler.predict as
        start = time.time()
        y_pred_proba = self.labeler.predict_proba(query_cols)

        # predictions = []
        predictions_proba = []
        for y_proba in y_pred_proba:
            predictions_proba.append(y_proba[self.classifier_type])

        time_elapsed = time.time() - start
        # Finally, convert predictions to the pd dataframe in the required format:
        predictions_proba_dict = []
        for i, c in enumerate(query_cols):
            row = {"column_name": c.colname,
=======
        :param source:
        :return:
        """
        # TODO: track run time
        if source not in self.allowed_sources:
            logging.warning("Source '{}' not in allowed_sources. Skipping it.".format(source))
            return None
        resp = self.karma_session.post_folder("test_data", [source])
        logging.info("Posting source {} to karma dsl server: {}".format(source,resp))
        predicted = self.karma_session.predict_folder("test_data")
        logging.info("KarmaDSL prediction finished: {}".format(predicted["running_time"]))
        print("KarmaDSL prediction finished: {}".format(predicted["running_time"]))
        df = []
        for val in predicted["predictions"]:
            correct_lab = val["correct_label"] if val["correct_label"] is not None else 'unknown'
            row = {"column_name": val["column_name"],
>>>>>>> 3d81e362
                   "source_name": source,
                    "user_label": c.title,
                    "model": self.model_type,
                    "model_description": self.description
                    }
            preds = predictions_proba[i]   # numpy array of probabilities for the i-th column
            max = 0
            label = "unknown"
            for j, score in enumerate(preds):
                class_name = self.labeler.inverted_lookup[j]
                row["scores_"+class_name] = score
                if score > max:
                    max = score
                    label = class_name
            row["label"] = label
            row["confidence"] = max
            row["running_time"] = time_elapsed
            predictions_proba_dict.append(row)



        # Return the predictions df:
        return pd.DataFrame(predictions_proba_dict)


if __name__ == "__main__":

    # setting up the logging
    log_file = 'benchmark.log'
    logging.basicConfig(filename=os.path.join('data', log_file),
                        level=logging.DEBUG, filemode='w+',
                        format='%(asctime)s %(message)s', datefmt='%m/%d/%Y %I:%M:%S %p')

    # train/test
    train_sources = benchmark["soccer"][:-1]
    test_source = [benchmark["soccer"][-1]]
    print("# sources in train: %d" % len(train_sources))
    print("# sources in test: %d" % len(test_source))

<<<<<<< HEAD
    # #******* setting up DINTModel
    # dm = SchemaMatcher(host="localhost", port=8080)
    # # dictionary with features
    # feature_config = {"activeFeatures": ["num-unique-vals", "prop-unique-vals", "prop-missing-vals"],
    #             "activeFeatureGroups": ["stats-of-text-length", "prop-instances-per-class-in-knearestneighbours"],
    #             "featureExtractorParams": [
    #                 {"name": "prop-instances-per-class-in-knearestneighbours", "num-neighbours": 5}]
    #             }
    # # resampling strategy
    # resampling_strategy = "ResampleToMean"
    # dint_model = DINTModel(dm, feature_config, resampling_strategy, "DINTModel with ResampleToMean")
    #
    # print("Define training data DINT %r" % dint_model.define_training_data(train_sources))
    # print("Train dint %r" % dint_model.train())
    # predicted_df = dint_model.predict(test_source[0])
    # print(predicted_df)
    # print(dint_model.evaluate(predicted_df))
    #
    # # ******** setting up KarmaDSL model
    # dsl = KarmaSession(host="localhost", port=8000)
    # dsl_model = KarmaDSLModel(dsl, "default KarmaDSL model")
    #
    # print("Define training data KarmaDSL %r" % dsl_model.define_training_data(train_sources))
    # print("Train dsl %r" % dsl_model.train())
    # predicted_df = dsl_model.predict(test_source[0])
    # print(predicted_df)
    # print(dsl_model.evaluate(predicted_df))


    #******* setting up NNetModel:
    nnet_model = NNetModel(['cnn@charseq'],'cnn@charseq model', add_headers=True, p_header=0)
    # nnet_model = NNetModel(['rf@charfreq'], 'rf@charfreq model', add_headers=False)
    nnet_model.define_training_data(train_sources)
    # Train the nnet_model:
    nnet_model.train()

    predictions = nnet_model.predict(test_source)
    # print("PREDICTiONS:", predictions)
    # print('True labels:')
    # print(predictions['user_label'])
    # print('Predicted labels:')
    # print(predictions['label'])
    # print('Accuracy:',sklearn.metrics.accuracy_score(predictions['user_label'],predictions['label']))


    print("evaluate: ", nnet_model.evaluate(predictions))
=======
    #******* setting up DINTModel
    dm = SchemaMatcher(host="localhost", port=8080)
    # dictionary with features
    feature_config = {"activeFeatures": ["num-unique-vals", "prop-unique-vals", "prop-missing-vals"],
                "activeFeatureGroups": ["stats-of-text-length", "prop-instances-per-class-in-knearestneighbours"],
                "featureExtractorParams": [
                    {"name": "prop-instances-per-class-in-knearestneighbours", "num-neighbours": 5}]
                }
    # resampling strategy
    resampling_strategy = "ResampleToMean"
    dint_model = DINTModel(dm, feature_config, resampling_strategy, "DINTModel with ResampleToMean")

    print("Define training data DINT %r" % dint_model.define_training_data(train_sources))
    print("Train dint %r" % dint_model.train())
    predicted_df = dint_model.predict(test_source[0])
    print(predicted_df)
    print(dint_model.evaluate(predicted_df))

    # ******** setting up KarmaDSL model
    dsl = KarmaSession(host="localhost", port=8000)
    dsl_model = KarmaDSLModel(dsl, "default KarmaDSL model")

    print("Define training data KarmaDSL %r" % dsl_model.define_training_data(train_sources))
    print("Train dsl %r" % dsl_model.train())
    predicted_df = dsl_model.predict(test_source[0])
    print(predicted_df)
    print(dsl_model.evaluate(predicted_df))





>>>>>>> 3d81e362
<|MERGE_RESOLUTION|>--- conflicted
+++ resolved
@@ -8,10 +8,10 @@
 import logging
 import os
 
-# from serene.core import SchemaMatcher
-# from serene.exceptions import InternalError
-# from serene.utils import construct_labelData
-# from karmaDSL import KarmaSession
+from serene.core import SchemaMatcher
+from serene.exceptions import InternalError
+from serene.utils import construct_labelData
+from karmaDSL import KarmaSession
 import time
 import pandas as pd
 import numpy as np
@@ -133,263 +133,6 @@
         return "<SemanticTyper: model_type={}, description={}>".format(self.model_type, self.description)
 
 
-<<<<<<< HEAD
-# class DINTModel(SemanticTyper):
-#     """
-#     Wrapper for DINT schema matcher.
-#     """
-#     def __init__(self, schema_matcher, feature_config, resampling_strategy, description):
-#         """
-#         Initializes DINT model with the specified feature configuration and resampling strategy.
-#         The model gets created at schema_matcher server.
-#         :param schema_matcher: SchemaMatcherSession instance
-#         :param feature_config: Dictionary with feature configuration for DINT
-#         :param resampling_strategy: Resampling strategy
-#         :param description: Description
-#         """
-#         logging.info("Initializing DINT model.")
-#         if not(type(schema_matcher) is SchemaMatcher):
-#             logging.error("DINTModel init: SchemaMatcher instance required.")
-#             raise InternalError("DINTModel init", "SchemaMatcher instance required")
-#
-#         super().__init__("DINTModel", description=description)
-#
-#         self.server = schema_matcher
-#         self.feature_config = feature_config
-#         self.resampling_strategy = resampling_strategy
-#         self.classifier = None
-#
-#     def reset(self):
-#         """
-#         Reset the model to the blank untrained state.
-#         We accomplish this by first deleting the existing model from the schema matcher server and then creating the
-#         fresh model at the server.
-#         :return:
-#         """
-#         logging.info("Resetting DINTModel.")
-#         if self.classifier:
-#             self.server.remove_model(self.classifier)
-#             # for ds in self.server.datasets:
-#             #     self.server.remove_dataset(ds)
-#         # TODO: remove datasets?
-#         self.classifier = None
-#
-#     def _construct_labelData(self, matcher_dataset, filepath, header_column="column_name", header_label="class"):
-#         """
-#         We want to construct a dictionary {column_id:class_label} for the dataset based on a .csv file.
-#         This method reads in .csv as a Pandas data frame, selects columns "column_name" and "class",
-#         drops NaN and coverts these two columns into dictionary.
-#         We obtain a lookup dictionary
-#         where the key is the column name and the value is the class label.
-#         Then by using column_map the method builds the required dictionary.
-#
-#         Args:
-#             filepath: string where .csv file is located.
-#             header_column: header for the column with column names
-#             header_label: header for the column with labels
-#
-#         Returns: dictionary
-#
-#         """
-#         logging.debug("--> Labels in {}".format(filepath))
-#         label_data = {}  # we need this dictionary (column_id, class_label)
-#         try:
-#             frame = pd.read_csv(filepath, na_values=[""], dtype={header_column: 'str'})
-#             logging.debug("  --> headers {}".format(frame.columns))
-#             logging.debug("  --> dtypes {}".format(frame.dtypes))
-#             # dictionary (column_name, class_label)
-#             name_labels = frame[[header_column, header_label]].dropna().set_index(header_column)[header_label].to_dict()
-#             column_map = [(col.id, col.name) for col in matcher_dataset.columns]
-#             logging.debug("  --> column_map {}".format(column_map))
-#             for col_id, col_name in column_map:
-#                 if col_name in name_labels:
-#                     label_data[int(col_id)] = name_labels[col_name]
-#         except Exception as e:
-#             raise InternalError("construct_labelData", e)
-#
-#         return label_data
-#
-#     def define_training_data(self, train_sources, train_labels=None):
-#         """
-#
-#         :param train_sources: List of sources. For now it's hard coded for the allowed_sources.
-#         :param train_labels: List of files with labels, optional. If not present, the default labels will be used.
-#         :return:
-#         """
-#         logging.info("Defining training data for DINTModel.")
-#         label_dict = {}
-#         for idx, source in enumerate(train_sources):
-#             if source not in self.allowed_sources:
-#                 logging.warning("Source '{}' not in allowed_sources. Skipping it.".format(source))
-#                 continue
-#             # upload source to the schema matcher server
-#             try:
-#                 matcher_dataset = self.server.create_dataset(file_path=os.path.join("data", "sources", source+".csv"),
-#                                                              description="traindata",
-#                                                              type_map={})
-#             except:
-#                 logging.warning("Ugly fix for tiny dataset upload...")
-#                 # FIXME: InMemoryFileUpload fails!!!
-#                 # ugly fix for this problem: we add empty rows to the file
-#                 filepath = os.path.join("data", "sources", source+".csv")
-#                 with open(filepath) as f:
-#                     headers = f.readline()
-#                     num = len(headers.split(","))
-#                 empty_line = ','.join(["" for _ in range(num)])
-#                 empty_lines = '\n'.join([empty_line for _ in range(10000)])
-#                 with open(filepath, 'a') as f:
-#                     f.write(empty_lines)
-#                 matcher_dataset = self.server.create_dataset(file_path=os.path.join("data", "sources", source + ".csv"),
-#                                                              description="traindata",
-#                                                              type_map={})
-#
-#             # construct dictionary of labels for the uploaded dataset
-#             try:
-#                 label_dict.update(self._construct_labelData(matcher_dataset, train_labels[idx]))
-#             except:
-#                 # in case train_labels are not provided, we take default labels from the benchmark
-#                 label_dict.update(self._construct_labelData(matcher_dataset,
-#                                                       filepath=os.path.join("data", "labels", source+".columnmap.txt"),
-#                                                       header_column="column_name",
-#                                                       header_label="semantic_type"))
-#             logging.debug("DINT model label_dict for source {} updated: {}".format(source, label_dict))
-#
-#         # create model on the server with the labels specified
-#         logging.debug("Creating model on the DINT server with proper config.")
-#         classes = list(set(label_dict.values())) + ["unknown"]
-#         self.classifier = self.server.create_model(self.feature_config,
-#                                                    classes=classes,
-#                                                    description=self.description,
-#                                                    labels=label_dict,
-#                                                    resampling_strategy=self.resampling_strategy)
-#         return True
-#
-#     def train(self):
-#         """
-#         Train DINTModel and return True.
-#         :return:
-#         """
-#         logging.info("Training DINTModel.")
-#         start = time.time()
-#         tr = self.classifier.train()
-#         return  time.time() - start
-#
-#     def predict(self, source):
-#         """
-#         Prediction with DINTModel for the source.
-#         :param source:
-#         :return: A pandas dataframe with obligatory columns: column_name, source_name, label, user_label, scores
-#         """
-#         # TODO: track run time
-#         logging.info("Predicting with DINTModel for source {}".format(source))
-#         if source not in self.allowed_sources:
-#             logging.warning("Source '{}' not in allowed_sources. Skipping it.".format(source))
-#             return None
-#         # upload source to the schema matcher server
-#         matcher_dataset = self.server.create_dataset(file_path=os.path.join("data", "sources", source + ".csv"),
-#                                                      description="testdata",
-#                                                      type_map={})
-#         start = time.time()
-#         predict_df = self.classifier.predict(matcher_dataset).copy()
-#         predict_df["running_time"] = time.time() - start
-#         column_map = dict([(col.id, col.name) for col in matcher_dataset.columns])
-#         predict_df["column_name"] = predict_df["column_id"].apply(lambda x: column_map[x])
-#         predict_df["source_name"] = source
-#         predict_df["model"] = self.model_type
-#         predict_df["model_description"] = self.description
-#         label_dict = self._construct_labelData(matcher_dataset,
-#                                              filepath=os.path.join("data", "labels", source + ".columnmap.txt"),
-#                                              header_column="column_name",
-#                                              header_label="semantic_type")
-#         predict_df["user_label"] = predict_df["column_id"].apply(
-#             lambda x: label_dict[x] if x in label_dict else 'unknown')
-#         return predict_df
-
-
-# class KarmaDSLModel(SemanticTyper):
-#     """
-#     Wrapper for Karma DSL semantic labeller.
-#     KarmaDSL server can hold only one model.
-#     """
-#     def __init__(self, karma_session, description):
-#         logging.info("Initializing KarmaDSL model.")
-#         if not (type(karma_session) is KarmaSession):
-#             logging.error("KarmaDSLModel init: KarmaSession instance required.")
-#             raise InternalError("KarmaDSLModel init", "KarmaSession instance required")
-#
-#         super().__init__("KarmaDSL", description=description)
-#         self.karma_session = karma_session
-#         self.karma_session.reset_semantic_labeler() # we immediately reset their semantic labeller
-#         self.folder_names = None
-#         self.train_sizes = None
-#
-#     def reset(self):
-#         self.karma_session.reset_semantic_labeler()
-#         self.folder_names = None
-#         self.train_sizes = None
-#
-#     def define_training_data(self, train_sources, train_labels=None):
-#         """
-#
-#         :param train_sources:
-#         :param train_labels: is not used here...
-#         :return:
-#         """
-#         # copy train_sources
-#         logging.info("Defining train data for KarmaDSL: {}".format(
-#             self.karma_session.post_folder("train_data", train_sources)))
-#         self.folder_names = ["train_data"]
-#         self.train_sizes = [len(train_sources)-1]  # TODO: check that it should be exactly this
-#         return True
-#
-#     def train(self):
-#         # TODO: track run time
-#         start = time.time()
-#         if self.folder_names and self.train_sizes:
-#             logging.info("Training KarmaDSL...")
-#             self.karma_session.train_model(self.folder_names, self.train_sizes)
-#             return time.time() - start
-#         logging.error("KarmaDSL cannot be trained since training data is not specified.")
-#         raise InternalError("KarmaDSL train", "training data absent")
-#
-#     def predict(self, source):
-#         """
-#
-#         :param source:
-#         :return:
-#         """
-#         # TODO: track run time
-#         if source not in self.allowed_sources:
-#             logging.warning("Source '{}' not in allowed_sources. Skipping it.".format(source))
-#             return None
-#         resp = self.karma_session.post_folder("test_data", [source])
-#         logging.info("Posting source {} to karma dsl server: {}".format(source,resp))
-#         predicted = self.karma_session.predict_folder("test_data")
-#         logging.info("KarmaDSL prediction finished: {}".format(predicted["running_time"]))
-#         print("KarmaDSL prediction finished: {}".format(predicted["running_time"]))
-#         df = []
-#         for val in predicted["predictions"]:
-#             correct_lab = val["correct_label"] if val["correct_label"] else 'unknown'
-#             row = {"column_name": val["column_name"],
-#                    "source_name": source,
-#                    "user_label": correct_lab,
-#                    "model": self.model_type,
-#                    "model_description": self.description
-#                    }
-#             max = 0
-#             label = "unknown"
-#             for sc in val["scores"]:
-#                 row["scores_"+sc[1]] = sc[0]
-#                 if sc[0] > max:
-#                     max = sc[0]
-#                     label = sc[1]
-#             row["label"] = label
-#             df.append(row)
-#         df = pd.DataFrame(df)
-#         df["running_time"] = predicted["running_time"]
-#         return df
-
-=======
 class DINTModel(SemanticTyper):
     """
     Wrapper for DINT schema matcher.
@@ -438,76 +181,34 @@
         We obtain a lookup dictionary
         where the key is the column name and the value is the class label.
         Then by using column_map the method builds the required dictionary.
->>>>>>> 3d81e362
-
-class NNetModel(SemanticTyper):
-    """
-        Wrapper for semantic labeller powered by Neural Network models (NN_Column_Labeler class from nn_column_labeler).
-        Originally the labeller can hold multiple classifier models (e.g., 'cnn@charseq', 'mlp@charfreq', etc.,)
-        but here we assume 1 model per instance of NNetModel, for the purpose of benchmarking.
-
-        If only one classifier type is given in the 'classifier_types' argument (as a list, e.g., classifier_types=['cnn@charseq']), this works for the following classifier types only:
-        'cnn@charseq', 'mlp@charseq' (poor performance!), 'rf@charseq'; 'mlp@charfreq', 'rf@charfreq'
-    """
-    def _read(self, source, label_source=None):
-        """ Read columns from source, and return them as a list of Column objects (as defined in neural_nets.museum_data_reader)"""
-        filename = os.path.join("data", "sources", source+".csv")
-        if label_source is None:
-            label_filename = os.path.join("data", "labels", source + ".columnmap.txt")
-        else:
-            label_filename = os.path.join("data", "labels", label_source)
-        df = pd.read_csv(filename, dtype=str)  # read the data source as a DataFrame
-        # labels = pd.read_csv(label_filename)   # read the semantic labels of columns in df
-
-        labels_frame = pd.read_csv(label_filename, na_values=[""], dtype={'column_name': 'str'})
-        # dictionary (column_name, class_label)
-        labels = labels_frame[['column_name', 'semantic_type']].dropna().set_index('column_name')['semantic_type'].to_dict()
-        # logging.info("labels:{}".format(labels))
-
-        source_cols = []
-        for c in df.columns:
-            # label = str(labels.get_value(labels[labels['column_name'] == c].index[0], 'semantic_type'))   # extract semantic label of column c
-            if c in labels:
-                label = labels[c]
-            else:
-                label = 'unknown'
-            col = Column(filename=filename, colname=c, title=label, lines=list(df[c]))
-            source_cols.append(col)
-
-        return source_cols
-
-
-    def __init__(self, classifier_types, description, add_headers=False, p_header=0):
-        classifier_type = classifier_types[0]
-        logging.info("Initializing NNetModel with {} classifier...".format(classifier_type))
-        super().__init__("NNetModel", description=description)
-        self.classifier_type = classifier_type
-        self.add_headers = add_headers
-        self.p_header = p_header
-        self.labeler = None
-        self.train_cols = None   # placeholder for a list of training cols (Column objects)
-
-    def reset(self):
-        """ Reset the NNetModel """
-        logging.info("Resetting NNetModel...")
-        self.train_cols = None
-        self.labeler = None
+
+        Args:
+            filepath: string where .csv file is located.
+            header_column: header for the column with column names
+            header_label: header for the column with labels
+
+        Returns: dictionary
+
+        """
+        logging.debug("--> Labels in {}".format(filepath))
+        label_data = {}  # we need this dictionary (column_id, class_label)
+        try:
+            frame = pd.read_csv(filepath, na_values=[""], dtype={header_column: 'str'})
+            logging.debug("  --> headers {}".format(frame.columns))
+            logging.debug("  --> dtypes {}".format(frame.dtypes))
+            # dictionary (column_name, class_label)
+            name_labels = frame[[header_column, header_label]].dropna().set_index(header_column)[header_label].to_dict()
+            column_map = [(col.id, col.name) for col in matcher_dataset.columns]
+            logging.debug("  --> column_map {}".format(column_map))
+            for col_id, col_name in column_map:
+                if col_name in name_labels:
+                    label_data[int(col_id)] = name_labels[col_name]
+        except Exception as e:
+            raise InternalError("construct_labelData", e)
+
+        return label_data
 
     def define_training_data(self, train_sources, train_labels=None):
-<<<<<<< HEAD
-        """ Extract training columns from train_sources, and assign semantic labels to them
-         The result should be self.train_cols - a list of Column objects (defined in museum_data_reader) to pass to labeler in self.train()"""
-        logging.info("Defining training data for NNetModel...")
-        self.train_cols = []
-        if train_labels is None:
-            for source in train_sources:
-                self.train_cols += self._read(source)
-        else:
-            for source, label in zip(train_sources, train_labels):
-                self.train_cols += self._read(source, label)
-
-        logging.info("NNetModel: Training data contains {} columns from {} sources".format(len(self.train_cols), len(train_sources)))
-=======
         """
 
         :param train_sources: List of sources. For now it's hard coded for the allowed_sources.
@@ -545,18 +246,14 @@
                                                    labels=label_dict,
                                                    resampling_strategy=self.resampling_strategy)
         return True
->>>>>>> 3d81e362
 
     def train(self):
-        """ Create an instance of NN_Column_Labeler, perform bagging, feature preparation, and training of the underlying classifier(s) """
+        """
+        Train DINTModel and return True.
+        :return:
+        """
+        logging.info("Training DINTModel.")
         start = time.time()
-<<<<<<< HEAD
-        self.labeler = NN_Column_Labeler([self.classifier_type], self.train_cols, split_by=hp['split_by'], test_frac=0, add_headers=self.add_headers, p_header=self.p_header)   # test_frac = 0 means no further splitting into train and test sets, i.e., use train_cols as all_cols
-        # TODO: rewrite NN_Column_Labeler to be initialized with train_cols only, instead of all_cols followed by internal splitting of all_cols into train, valid, ant test sets of columns
-
-        # Train self.labeler:
-        self.labeler.train(evaluate_after_training=True)
-=======
         tr = self.classifier.train()
         return time.time() - start
 
@@ -608,39 +305,39 @@
         self.karma_session.reset_semantic_labeler() # we immediately reset their semantic labeller
         self.folder_names = None
         self.train_sizes = None
->>>>>>> 3d81e362
-
-        return time.time() - start
+
+    def reset(self):
+        self.karma_session.reset_semantic_labeler()
+        self.folder_names = None
+        self.train_sizes = None
+
+    def define_training_data(self, train_sources, train_labels=None):
+        """
+
+        :param train_sources:
+        :param train_labels: is not used here...
+        :return:
+        """
+        # copy train_sources
+        logging.info("Defining train data for KarmaDSL: {}".format(
+            self.karma_session.post_folder("train_data", train_sources)))
+        self.folder_names = ["train_data"]
+        self.train_sizes = [len(train_sources)-1]  # TODO: check that it should be exactly this
+        return True
+
+    def train(self):
+        # TODO: track run time
+        start = time.time()
+        if self.folder_names and self.train_sizes:
+            logging.info("Training KarmaDSL...")
+            self.karma_session.train_model(self.folder_names, self.train_sizes)
+            return time.time() - start
+        logging.error("KarmaDSL cannot be trained since training data is not specified.")
+        raise InternalError("KarmaDSL train", "training data absent")
 
     def predict(self, source):
-        """ Predict labels for all columns in source """
-
-        # First, we need to extract query Column objects from source:
-        query_cols = []
-        for s in source:
-            query_cols += self._read(s)
-        logging.info("NNetModel: Predicting for {} columns from {} sources".format(len(query_cols), len(source)))
-
-        true_labels = []
-        for c in query_cols:
-            true_labels.append(c.title)
-
-<<<<<<< HEAD
-        # Then, pass these query cols to self.labeler.predict as
-        start = time.time()
-        y_pred_proba = self.labeler.predict_proba(query_cols)
-
-        # predictions = []
-        predictions_proba = []
-        for y_proba in y_pred_proba:
-            predictions_proba.append(y_proba[self.classifier_type])
-
-        time_elapsed = time.time() - start
-        # Finally, convert predictions to the pd dataframe in the required format:
-        predictions_proba_dict = []
-        for i, c in enumerate(query_cols):
-            row = {"column_name": c.colname,
-=======
+        """
+
         :param source:
         :return:
         """
@@ -657,7 +354,130 @@
         for val in predicted["predictions"]:
             correct_lab = val["correct_label"] if val["correct_label"] is not None else 'unknown'
             row = {"column_name": val["column_name"],
->>>>>>> 3d81e362
+                   "source_name": source,
+                   "user_label": correct_lab,
+                   "model": self.model_type,
+                   "model_description": self.description
+                   }
+            max = 0
+            label = "unknown"
+            for sc in val["scores"]:
+                row["scores_"+sc[1]] = sc[0]
+                if sc[0] > max:
+                    max = sc[0]
+                    label = sc[1]
+            row["label"] = label
+            df.append(row)
+        df = pd.DataFrame(df)
+        df["running_time"] = predicted["running_time"]
+        return df
+
+
+class NNetModel(SemanticTyper):
+    """
+        Wrapper for semantic labeller powered by Neural Network models (NN_Column_Labeler class from nn_column_labeler).
+        Originally the labeller can hold multiple classifier models (e.g., 'cnn@charseq', 'mlp@charfreq', etc.,)
+        but here we assume 1 model per instance of NNetModel, for the purpose of benchmarking.
+
+        If only one classifier type is given in the 'classifier_types' argument (as a list, e.g., classifier_types=['cnn@charseq']), this works for the following classifier types only:
+        'cnn@charseq', 'mlp@charseq' (poor performance!), 'rf@charseq'; 'mlp@charfreq', 'rf@charfreq'
+    """
+    def _read(self, source, label_source=None):
+        """ Read columns from source, and return them as a list of Column objects (as defined in neural_nets.museum_data_reader)"""
+        filename = os.path.join("data", "sources", source+".csv")
+        if label_source is None:
+            label_filename = os.path.join("data", "labels", source + ".columnmap.txt")
+        else:
+            label_filename = os.path.join("data", "labels", label_source)
+        df = pd.read_csv(filename, dtype=str)  # read the data source as a DataFrame
+        # labels = pd.read_csv(label_filename)   # read the semantic labels of columns in df
+
+        labels_frame = pd.read_csv(label_filename, na_values=[""], dtype={'column_name': 'str'})
+        # dictionary (column_name, class_label)
+        labels = labels_frame[['column_name', 'semantic_type']].dropna().set_index('column_name')['semantic_type'].to_dict()
+        # logging.info("labels:{}".format(labels))
+
+        source_cols = []
+        for c in df.columns:
+            # label = str(labels.get_value(labels[labels['column_name'] == c].index[0], 'semantic_type'))   # extract semantic label of column c
+            if c in labels:
+                label = labels[c]
+            else:
+                label = 'unknown'
+            col = Column(filename=filename, colname=c, title=label, lines=list(df[c]))
+            source_cols.append(col)
+
+        return source_cols
+
+
+    def __init__(self, classifier_types, description, add_headers=False, p_header=0):
+        classifier_type = classifier_types[0]
+        logging.info("Initializing NNetModel with {} classifier...".format(classifier_type))
+        super().__init__("NNetModel", description=description)
+        self.classifier_type = classifier_type
+        self.add_headers = add_headers
+        self.p_header = p_header
+        self.labeler = None
+        self.train_cols = None   # placeholder for a list of training cols (Column objects)
+
+    def reset(self):
+        """ Reset the NNetModel """
+        logging.info("Resetting NNetModel...")
+        self.train_cols = None
+        self.labeler = None
+
+    def define_training_data(self, train_sources, train_labels=None):
+        """ Extract training columns from train_sources, and assign semantic labels to them
+         The result should be self.train_cols - a list of Column objects (defined in museum_data_reader) to pass to labeler in self.train()"""
+        logging.info("Defining training data for NNetModel...")
+        self.train_cols = []
+        if train_labels is None:
+            for source in train_sources:
+                self.train_cols += self._read(source)
+        else:
+            for source, label in zip(train_sources, train_labels):
+                self.train_cols += self._read(source, label)
+
+        logging.info("NNetModel: Training data contains {} columns from {} sources".format(len(self.train_cols), len(train_sources)))
+
+    def train(self):
+        """ Create an instance of NN_Column_Labeler, perform bagging, feature preparation, and training of the underlying classifier(s) """
+        start = time.time()
+        self.labeler = NN_Column_Labeler([self.classifier_type], self.train_cols, split_by=hp['split_by'], test_frac=0, add_headers=self.add_headers, p_header=self.p_header)   # test_frac = 0 means no further splitting into train and test sets, i.e., use train_cols as all_cols
+        # TODO: rewrite NN_Column_Labeler to be initialized with train_cols only, instead of all_cols followed by internal splitting of all_cols into train, valid, ant test sets of columns
+
+        # Train self.labeler:
+        self.labeler.train(evaluate_after_training=True)
+
+        return time.time() - start
+
+    def predict(self, source):
+        """ Predict labels for all columns in source """
+
+        # First, we need to extract query Column objects from source:
+        query_cols = []
+        for s in source:
+            query_cols += self._read(s)
+        logging.info("NNetModel: Predicting for {} columns from {} sources".format(len(query_cols), len(source)))
+
+        true_labels = []
+        for c in query_cols:
+            true_labels.append(c.title)
+
+        # Then, pass these query cols to self.labeler.predict as
+        start = time.time()
+        y_pred_proba = self.labeler.predict_proba(query_cols)
+
+        # predictions = []
+        predictions_proba = []
+        for y_proba in y_pred_proba:
+            predictions_proba.append(y_proba[self.classifier_type])
+
+        time_elapsed = time.time() - start
+        # Finally, convert predictions to the pd dataframe in the required format:
+        predictions_proba_dict = []
+        for i, c in enumerate(query_cols):
+            row = {"column_name": c.colname,
                    "source_name": source,
                     "user_label": c.title,
                     "model": self.model_type,
@@ -697,7 +517,6 @@
     print("# sources in train: %d" % len(train_sources))
     print("# sources in test: %d" % len(test_source))
 
-<<<<<<< HEAD
     # #******* setting up DINTModel
     # dm = SchemaMatcher(host="localhost", port=8080)
     # # dictionary with features
@@ -743,38 +562,4 @@
     # print('Accuracy:',sklearn.metrics.accuracy_score(predictions['user_label'],predictions['label']))
 
 
-    print("evaluate: ", nnet_model.evaluate(predictions))
-=======
-    #******* setting up DINTModel
-    dm = SchemaMatcher(host="localhost", port=8080)
-    # dictionary with features
-    feature_config = {"activeFeatures": ["num-unique-vals", "prop-unique-vals", "prop-missing-vals"],
-                "activeFeatureGroups": ["stats-of-text-length", "prop-instances-per-class-in-knearestneighbours"],
-                "featureExtractorParams": [
-                    {"name": "prop-instances-per-class-in-knearestneighbours", "num-neighbours": 5}]
-                }
-    # resampling strategy
-    resampling_strategy = "ResampleToMean"
-    dint_model = DINTModel(dm, feature_config, resampling_strategy, "DINTModel with ResampleToMean")
-
-    print("Define training data DINT %r" % dint_model.define_training_data(train_sources))
-    print("Train dint %r" % dint_model.train())
-    predicted_df = dint_model.predict(test_source[0])
-    print(predicted_df)
-    print(dint_model.evaluate(predicted_df))
-
-    # ******** setting up KarmaDSL model
-    dsl = KarmaSession(host="localhost", port=8000)
-    dsl_model = KarmaDSLModel(dsl, "default KarmaDSL model")
-
-    print("Define training data KarmaDSL %r" % dsl_model.define_training_data(train_sources))
-    print("Train dsl %r" % dsl_model.train())
-    predicted_df = dsl_model.predict(test_source[0])
-    print(predicted_df)
-    print(dsl_model.evaluate(predicted_df))
-
-
-
-
-
->>>>>>> 3d81e362
+    print("evaluate: ", nnet_model.evaluate(predictions))