--- conflicted
+++ resolved
@@ -33,13 +33,8 @@
     'numpy',
     'coverage>=3.6,<4.99',
     'requests',
-<<<<<<< HEAD
-    'keras',
-    'tensorflow'
-=======
     'keras'
     # 'tensorflow-gpu'
->>>>>>> ba133377
 ]
 
 long_desc = """The Serene Benchmark is a framework to evaluate different schema matching and mapping approaches."""
